--- conflicted
+++ resolved
@@ -1,10 +1,6 @@
 {
   "name": "lil-gui",
-<<<<<<< HEAD
-  "version": "0.15.0-dev",
-=======
-  "version": "0.16.0",
->>>>>>> e3d43bb7
+  "version": "0.16.0-dev",
   "author": {
     "name": "George Michael Brower"
   },
